--- conflicted
+++ resolved
@@ -3,11 +3,7 @@
 module LegendSpecFitsRecipesBaseExt
 
 using RecipesBase
-<<<<<<< HEAD
-using Unitful, Format, Measurements
-=======
 using Unitful, Format, Measurements, LaTeXStrings
->>>>>>> c84abb34
 using Measurements: value, uncertainty
 using StatsBase, LinearAlgebra
 
