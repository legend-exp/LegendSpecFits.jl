--- conflicted
+++ resolved
@@ -14,7 +14,6 @@
     @series begin
         seriestype := :histogram
         bins --> :fd
-<<<<<<< HEAD
         normalize --> :pdf
         label := "Data"
         ustrip(x[x .> cuts.low .&& x .< cuts.high])
@@ -22,17 +21,6 @@
     @series begin
         color := :red
         label := "Normal Fit (μ = $(round(unit(report.μ), report.μ, digits=2)), σ = $(round(unit(report.σ), report.σ, digits=2)))"
-=======
-        # bins --> 2000
-        normalize --> :pdf
-        label := "Data"
-        x[x .> cuts.low .&& x .< cuts.high]
-        # x
-    end
-    @series begin
-        color := :red
-        label := format("Normal Fit (μ = ({:.2f} ± {:.2f}), σ = ({:.2f} ± {:.2f})", ustrip.([report.μ, report.μ_err, report.σ, report.σ_err])...)
->>>>>>> af52b4a1
         lw := 3
         ustrip(cuts.low):ustrip(Measurements.value(report.σ / 1000)):ustrip(cuts.high), t -> report.f_fit(t)
     end
@@ -116,32 +104,6 @@
     end
 end
 
-<<<<<<< HEAD
-=======
-@recipe function f(report:: NamedTuple{(:wl, :min_sf, :min_sf_err, :a_grid_wl_sg, :sfs, :sfs_err)})
-    xlabel := "Window Length (ns)"
-    ylabel := "SEP Surrival Fraction (%)"
-    grid := :true
-    gridcolor := :black
-    gridalpha := 0.2
-    gridlinewidth := 0.5
-    ylims := (0, 30)
-    @series begin
-        seriestype := :scatter
-        label := "SF"
-        yerror --> report.sfs_err
-        ustrip.(report.a_grid_wl_sg), report.sfs
-    end
-    @series begin
-        seriestype := :hline
-        label := "Min. SF (WT: $(report.wl))"
-        color := :red
-        linewidth := 2.5
-        [report.min_sf]
-    end
-end
-
->>>>>>> af52b4a1
 @recipe function f(report::NamedTuple{(:v, :h, :f_fit, :f_sig, :f_lowEtail, :f_bck)}; show_label=true, show_fit=true)
     xlabel := "Energy (keV)"
     ylabel := "Counts"
@@ -276,11 +238,7 @@
     end
 end
 
-<<<<<<< HEAD
 @recipe function f(report_ctc::NamedTuple{(:peak, :window, :fct, :bin_width, :bin_width_qdrift, :e_peak, :e_ctc, :qdrift_peak, :h_before, :h_after, :fwhm_before, :fwhm_after, :report_before, :report_after)})
-=======
-@recipe function f(report_ctc::NamedTuple{(:peak, :window, :fct, :bin_width, :bin_width_qdrift, :e_peak, :e_ctc, :qdrift_peak, :h_before, :h_after, :fwhm_before, :fwhm_after, :err, :report_before, :report_after)})
->>>>>>> af52b4a1
     layout := (2,2)
     thickness_scaling := 2.0
     size := (2400, 1600)
@@ -316,19 +274,11 @@
         label := "Before CTC"
         xlabel := "Energy (keV)"
         ylabel := "Counts"
-<<<<<<< HEAD
         title := "FWHM $(round(report_ctc.fwhm_before, digits=2))"
-=======
-        title := "FWHM $(round(report_ctc.fwhm_before, digits=2))±$(round(report_ctc.err.fwhm_before, digits=2))keV"
->>>>>>> af52b4a1
         yscale := :log10
         subplot := 3
         report_ctc.h_before
     end
-<<<<<<< HEAD
-
-=======
->>>>>>> af52b4a1
     # @series begin
     #     # seriestype := :stepbins
     #     color := :red
@@ -351,11 +301,8 @@
     #     # report_ctc.h_before
     #     minimum(report_ctc.e_peak):0.001:maximum(report_ctc.e_peak), t -> report_ctc.report_after.f_fit(t)
     # end
-<<<<<<< HEAD
-
-
-=======
->>>>>>> af52b4a1
+
+
     @series begin
         seriestype := :stepbins
         color := :red
@@ -372,11 +319,7 @@
         label := "After CTC"
         xlabel := "Energy (keV)"
         ylabel := "Counts"
-<<<<<<< HEAD
         title := "FWHM $(round(report_ctc.fwhm_after, digits=2))"
-=======
-        title := "FWHM $(round(report_ctc.fwhm_after, digits=2))±$(round(report_ctc.err.fwhm_after, digits=2))keV"
->>>>>>> af52b4a1
         yscale := :log10
         subplot := 4
         report_ctc.h_after
@@ -384,15 +327,9 @@
 end
 
 @recipe function f(report_window_cut::NamedTuple{(:h, :f_fit, :x_fit, :low_cut, :high_cut, :low_cut_fit, :high_cut_fit, :center, :σ)})
-<<<<<<< HEAD
     xlims := (value(ustrip(report_window_cut.center - 5*report_window_cut.σ)), value(ustrip(report_window_cut.center + 5*report_window_cut.σ)))
-=======
     xlims := (ustrip(report_window_cut.center - 5*report_window_cut.σ), ustrip(report_window_cut.center + 5*report_window_cut.σ))
->>>>>>> af52b4a1
-    @series begin
-        seriestype := :barbins
-        alpha := 0.5
-        label := "Data"
+    @series begin
         report_window_cut.h        
     end
     @series begin
@@ -433,7 +370,6 @@
 
 end
 
-<<<<<<< HEAD
 
 # @recipe function f(x::AbstractArray, y::AbstractArray{<:Measurement}; plot_ribbon = false)
 # 	if plot_ribbon
@@ -442,7 +378,5 @@
 # 	x, value.(y)
 # end
 
-=======
->>>>>>> af52b4a1
 
 end # module LegendSpecFitsRecipesBaseExt