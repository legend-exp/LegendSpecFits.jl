--- conflicted
+++ resolved
@@ -54,35 +54,23 @@
 IntervalSets = "0.7"
 InverseFunctions = "0.1"
 IrrationalConstants = "0.1, 0.2"
-<<<<<<< HEAD
 LegendDataManagement = "0.2.4"
-=======
 LinearAlgebra = "1"
 LinearRegression = "0.2"
 LsqFit = "0.14, 0.15"
->>>>>>> 64fd7f19
 Optim = "1"
-Plots = "1"
 PropDicts = "0.2"
 RadiationSpectra = "0.5"
 Random = "1"
 RecipesBase = "1"
-<<<<<<< HEAD
-=======
-Requires = "1"
 Roots = "2"
->>>>>>> 64fd7f19
 SnoopPrecompile = "1"
 SpecialFunctions = "0.10, 1, 2"
 Statistics = "1"
 StatsBase = "0.32, 0.33, 0.34"
 StructArrays = "0.4, 0.5, 0.6"
 Tables = "0.2, 1.0"
-<<<<<<< HEAD
-TypedTables = "1.4.3"
-=======
 TypedTables = "1"
->>>>>>> 64fd7f19
 Unitful = "1"
 ValueShapes = "0.10.1, 0.11"
 julia = "1.9"