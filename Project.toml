--- conflicted
+++ resolved
@@ -30,14 +30,12 @@
 ArraysOfArrays = "0.6"
 BAT = "3"
 ChangesOfVariables = "0.1.1"
-DensityInterface = "0.4"
-<<<<<<< HEAD
-Distributions = "0.24.0 - 0.25.64"
+DensityInterface = "0.4"<<<<<<< compathelper/new_version/2023-03-31-00-07-37-312-01321224633
+35
+ 
+
+Distributions = "0.24.0 - 0.25.64, 0.25"
 FillArrays = "0.7,0.8, 0.9, 0.10, 0.11, 0.12, 0.13, 1"
-=======
-Distributions = "0.24.0 - 0.25.64, 0.25"
-FillArrays = "0.7,0.8, 0.9, 0.10, 0.11, 0.12, 0.13"
->>>>>>> bda625de
 InverseFunctions = "0.1"
 IrrationalConstants = "0.1, 0.2"
 Optim = "1"
