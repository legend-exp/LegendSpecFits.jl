

"""
    generate_aoe_compton_bands(aoe::Vector{<:Real}, e::Vector{<:T}, compton_bands::Vector{<:T}, compton_window::T) where T<:Unitful.Energy{<:Real}

Generate histograms for the A/E Compton bands and estimate peak parameters. 
The compton bands are cutted out of the A/E spectrum and then binned using the Freedman-Diaconis Rule. For better performance
the binning is only done in the area around the peak. The peak parameters are estimated using the `estimate_single_peak_stats_psd` function.

# Returns
    * `peakhists`: Array of histograms for each compton band
    * `peakstats`: StructArray of peak parameters for each compton band
    * `min_aoe`: Array of minimum A/E values for each compton band
    * `max_aoe`: Array of maximum A/E values for each compton band
    * `mean_peak_pos`: Mean peak position of all compton bands
    * `std_peak_pos`: Standard deviation of the peak position of all compton bands
    * `simple_pars_aoe_μ`: Simple curve fit parameters for the peak position energy depencence
    * `simple_pars_error_aoe_μ`: Simple curve fit parameter errors for the peak position energy depencence
    * `simple_pars_aoe_σ`: Simple curve fit parameters for the peak sigma energy depencence
    * `simple_pars_error_aoe_σ`: Simple curve fit parameter errors for the peak sigma energy depencence
"""
function generate_aoe_compton_bands(aoe::Vector{<:Real}, e::Vector{<:T}, compton_bands::Vector{<:T}, compton_window::T) where T<:Unitful.Energy{<:Real}
    @assert length(aoe) == length(e) "A/E and Energy arrays must have the same length"
    e_unit = u"keV"
    # get aoe values in compton bands
    aoe_compton_bands = [aoe[c .< e .< c + compton_window .&& aoe .> 0.0] for c in compton_bands]

    # can constrain data to the area around the peak
    max_aoe              = [quantile(aoe_c, 0.99) + 0.05 for aoe_c in aoe_compton_bands]
    min_aoe              = [quantile(aoe_c, 0.2)         for aoe_c in aoe_compton_bands]
    half_quantile_aoe    = [quantile(aoe_c, 0.5)         for aoe_c in aoe_compton_bands]

    # Freedman-Diaconis Rule for binning only in the area aroung the peak
    bin_width   = [get_friedman_diaconis_bin_width(aoe_c[half_quantile_aoe[i] .< aoe_c .< max_aoe[i]])/2 for (i, aoe_c) in enumerate(aoe_compton_bands)]

    # generate histograms
    peakhists = [fit(Histogram, aoe_compton_bands[i], min_aoe[i]:bin_width[i]/2:max_aoe[i]) for i in eachindex(aoe_compton_bands)]

    # estimate peak parameters
    peakstats = StructArray(estimate_single_peak_stats_psd.(peakhists))

    # make sure that peakstats have non-zero sigma and fwhm values to prevent fit priors from being zero
    median_fwhm   = median(peakstats.peak_fwhm[peakstats.peak_fwhm .!= 0])
    median_sigma  = median(peakstats.peak_sigma[peakstats.peak_sigma .!= 0])
    peakstats.peak_fwhm[:]  = ifelse.(peakstats.peak_fwhm .== 0, median_fwhm, peakstats.peak_fwhm)
    peakstats.peak_sigma[:] = ifelse.(peakstats.peak_sigma .== 0, median_sigma, peakstats.peak_sigma)

    # estimate peak positions energy depencence 
    peak_pos = peakstats.peak_pos
    mean_peak_pos, std_peak_pos = mean(peak_pos), std(peak_pos)
    peak_pos_cut = mean_peak_pos - 3*std_peak_pos .< peak_pos .< mean_peak_pos + 3*std_peak_pos
    # simple curve fit for parameter extraction
    simple_fit_aoe_μ        = curve_fit(f_aoe_mu, ustrip.(e_unit, compton_bands[peak_pos_cut]), peak_pos[peak_pos_cut], [mean_peak_pos, 0.0])
    simple_pars_aoe_μ       = simple_fit_aoe_μ.param
    simple_pars_error_aoe_μ = zeros(length(simple_pars_aoe_μ))
    try
        simple_pars_error_aoe_μ = standard_errors(simple_fit_aoe_μ)
    catch e
        @warn "Error calculating standard errors for simple fitted μ: $e"
    end

    # estimate peak sigmas energy depencence
    peak_sigma = peakstats.peak_sigma
    mean_peak_sigma, std_peak_sigma = mean(peak_sigma[20:end]), std(peak_sigma[20:end])
    # simple curve fit for parameter extraction
    simple_fit_aoe_σ        = curve_fit(f_aoe_sigma, ustrip.(e_unit, compton_bands), peak_sigma, [mean_peak_sigma^2, 1])
    simple_pars_aoe_σ       = simple_fit_aoe_σ.param
    simple_pars_error_aoe_σ = zeros(length(simple_pars_aoe_σ))
    try
        simple_pars_error_aoe_σ = standard_errors(simple_fit_aoe_σ)
    catch e
        @warn "Error calculating standard errors for simple fitted σ: $e"
    end


    # Recalculate max_aoe to get rid out high-A/E outliers
    max_aoe  = peakstats.peak_pos .+ 3 .* abs.(peakstats.peak_sigma)
    # Recalculate min_aoe to focus on main peak
    min_aoe = peakstats.peak_pos .- 15 .* abs.(peakstats.peak_sigma)
    min_3sigma_aoe = peakstats.peak_pos .- 3 .* abs.(peakstats.peak_sigma)
    # Freedman-Diaconis Rule for binning only in the area aroung the peak
    bin_width   = [get_friedman_diaconis_bin_width(aoe_c[aoe_c .> min_3sigma_aoe[i] .&& aoe_c .< max_aoe[i]])/4 for (i, aoe_c) in enumerate(aoe_compton_bands)]

    # regenerate histograms
    peakhists = [fit(Histogram, aoe_compton_bands[i], min_aoe[i]:bin_width[i]:max_aoe[i]) for i in eachindex(aoe_compton_bands)]

    # reestimate peak parameters
    peakstats = StructArray(estimate_single_peak_stats_psd.(peakhists))

    (
        ;
        peakhists,
        peakstats,
        min_aoe,
        e_unit,
        max_aoe,
        mean_peak_pos,
        std_peak_pos,
        simple_pars_aoe_μ,
        simple_pars_error_aoe_μ,
        mean_peak_sigma,
        std_peak_sigma,
        simple_pars_aoe_σ,
        simple_pars_error_aoe_σ
    )
end
export generate_aoe_compton_bands



"""
    fit_aoe_compton(peakhists::Array, peakstats::StructArray, compton_bands::Array{T}) where T<:Real

Fit the A/E Compton bands using the `f_aoe_compton` function consisting of a gaussian SSE peak and a step like background for MSE events.

# Returns
    * `result`: Dict of NamedTuples of the fit results containing values and errors for each compton band
    * `report`: Dict of NamedTuples of the fit report which can be plotted for each compton band
"""
function fit_aoe_compton(peakhists::Vector{<:Histogram}, peakstats::StructArray, compton_bands::Array{T},; uncertainty::Bool=false) where T<:Unitful.Energy{<:Real}

    # create return and result dicts
    v_result = Vector{NamedTuple}(undef, length(compton_bands))
    v_report = Vector{NamedTuple}(undef, length(compton_bands))

    # iterate throuh all peaks
    Threads.@threads for i in eachindex(compton_bands)
        band = compton_bands[i]
        # get histogram and peakstats
        h  = peakhists[i]
        ps = peakstats[i]
        # fit peak
        result_band, report_band = nothing, nothing
        try
            result_band, report_band = fit_single_aoe_compton(h, ps, ; uncertainty=uncertainty)
        catch e
            @warn "Error fitting band $band: $e"
            continue
        end
        # save results
        v_result[i] = result_band
        v_report[i] = report_band
    end

    # create return and result dicts
    result = Dict{T, NamedTuple}(compton_bands .=> v_result)
    report = Dict{T, NamedTuple}(compton_bands .=> v_report)

    return result, report
end
export fit_aoe_compton


"""
    fit_single_aoe_compton(h::Histogram, ps::NamedTuple{(:peak_pos, :peak_fwhm, :peak_sigma, :peak_counts, :mean_background, :μ, :σ), NTuple{7, T}}; uncertainty::Bool=true) where T<:Real

Perform a fit of the peakshape to the data in `h` using the initial values in `ps` while using the `f_aoe_compton` function consisting of a gaussian SSE peak and a step like background for MSE events.

# Returns
    * `result`: NamedTuple of the fit results containing values and errors
    * `report`: NamedTuple of the fit report which can be plotted
"""
function fit_single_aoe_compton(h::Histogram, ps::NamedTuple; uncertainty::Bool=true, pseudo_prior::NamedTupleDist=NamedTupleDist(empty = true), fit_func::Symbol=:f_fit, background_center::Union{Real,Nothing} = ps.peak_pos, fixed_position::Bool=false)
    # create pseudo priors
    pseudo_prior = get_aoe_pseudo_prior(h, ps, fit_func; pseudo_prior = pseudo_prior, fixed_position = fixed_position)
        
    # transform back to frequency space
    f_trafo = BAT.DistributionTransform(Normal, pseudo_prior)

    # start values for MLE
    v_init = Vector(mean(f_trafo.target_dist))

    # get fit function with background center
    fit_function = get_aoe_fit_functions(; )[fit_func]

    # create loglikehood function
    f_loglike = let f_fit=fit_function, h=h
        v -> hist_loglike(x -> x in Interval(extrema(h.edges[1])...) ? f_fit(x, v) : 0, h)
    end

    # MLE
    opt_r = optimize((-) ∘ f_loglike ∘ inverse(f_trafo), v_init, Optim.Options(time_limit = 60, iterations = 3000))
    converged = Optim.converged(opt_r)
    if !converged @warn "Fit did not converge" end

    # best fit results
    v_ml = inverse(f_trafo)(Optim.minimizer(opt_r))

<<<<<<< HEAD
    if uncertainty

        f_loglike_array(v) = - f_loglike(array_to_tuple(v, v_ml))

=======
    f_loglike_array = let f_fit=fit_function, h=h, v_keys = keys(pseudo_prior) #same loglikelihood function as f_loglike, but has array as input instead of NamedTuple
        v ->  - hist_loglike(x -> f_fit(x, NamedTuple{v_keys}(v)), h) 
    end

    if uncertainty && converged
>>>>>>> 5bb33014
        # Calculate the Hessian matrix using ForwardDiff
        H = ForwardDiff.hessian(f_loglike_array, tuple_to_array(v_ml))

        param_covariance = nothing
        if !all(isfinite.(H))
            @warn "Hessian matrix is not finite"
            param_covariance = zeros(length(v_ml), length(v_ml))
        else
            # Calculate the parameter covariance matrix
            param_covariance = inv(H)
        end
        if ~isposdef(param_covariance)
            param_covariance = nearestSPD(param_covariance)
        end
        # Extract the parameter uncertainties
        v_ml_err = array_to_tuple(sqrt.(abs.(diag(param_covariance))), v_ml)

        # get p-value 
        pval, chi2, dof = p_value(fit_function, h, v_ml)
        # calculate normalized residuals
        residuals, residuals_norm, _, bin_centers = get_residuals(fit_function, h, v_ml)

        @debug "Best Fit values"
        @debug "μ: $(v_ml.μ) ± $(v_ml_err.μ)"
        @debug "σ: $(v_ml.σ) ± $(v_ml_err.σ)"
        @debug "n: $(v_ml.n) ± $(v_ml_err.n)"
        @debug "B: $(v_ml.B) ± $(v_ml_err.B)"
        @debug "p: $pval , chi2 = $(chi2) with $(dof) dof"

        result = merge(NamedTuple{keys(v_ml)}([measurement(v_ml[k], v_ml_err[k]) for k in keys(v_ml)]...),
                (gof = (pvalue = pval, chi2 = chi2, dof = dof, covmat = param_covariance, converged = converged),))
        report = (
            v = v_ml,
            h = h,
            f_fit = x -> Base.Fix2(fit_function, v_ml)(x),
            f_components = aoe_compton_peakshape_components(fit_func, v_ml),
            gof = merge(result.gof, (residuals = residuals, residuals_norm = residuals_norm,))        )
    else
        @debug "Best Fit values"
        @debug "μ: $(v_ml.μ)"
        @debug "σ: $(v_ml.σ)"
        @debug "n: $(v_ml.n)"
        @debug "B: $(v_ml.B)"

        result = merge(NamedTuple{keys(v_ml)}([measurement(v_ml[k], NaN) for k in keys(v_ml)]...),
                    (gof = (converged = converged,) ,))
        report = (
            v = v_ml,
            h = h,
            f_fit = x -> Base.Fix2(fit_function, v_ml)(x),
            f_components = aoe_compton_peakshape_components(fit_func, v_ml; background_center = background_center),
            gof = NamedTuple()
        )
    end
    
    return result, report
end<|MERGE_RESOLUTION|>--- conflicted
+++ resolved
@@ -185,19 +185,11 @@
 
     # best fit results
     v_ml = inverse(f_trafo)(Optim.minimizer(opt_r))
-
-<<<<<<< HEAD
-    if uncertainty
-
+        
+    if uncertainty && converged
+    
         f_loglike_array(v) = - f_loglike(array_to_tuple(v, v_ml))
-
-=======
-    f_loglike_array = let f_fit=fit_function, h=h, v_keys = keys(pseudo_prior) #same loglikelihood function as f_loglike, but has array as input instead of NamedTuple
-        v ->  - hist_loglike(x -> f_fit(x, NamedTuple{v_keys}(v)), h) 
-    end
-
-    if uncertainty && converged
->>>>>>> 5bb33014
+      
         # Calculate the Hessian matrix using ForwardDiff
         H = ForwardDiff.hessian(f_loglike_array, tuple_to_array(v_ml))
 
