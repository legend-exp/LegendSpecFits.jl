--- conflicted
+++ resolved
@@ -29,15 +29,7 @@
 function sipm_simple_calibration(pe_uncal::Vector{<:Real};
                                 kwargs...)
     
-<<<<<<< HEAD
     h_uncal, peakpos = find_peaks(pe_uncal; kwargs...)
-=======
-    h_uncal, peakpos = if expect_noise_peak
-        find_peaks_noise_peak_exists(pe_uncal; kwargs...)
-    else
-        find_peaks(pe_uncal; kwargs...)
-    end
->>>>>>> 1bf83178
 
     # simple calibration
     sort!(peakpos)
@@ -74,83 +66,6 @@
 end
 
 
-
-<<<<<<< HEAD
-=======
-# search the 1 p.e. and 2 p.e. peak, noise peak exists
-function find_peaks_noise_peak_exists(
-    amps::Vector{<:Real}; initial_min_amp::Real=1.0, initial_max_quantile::Real=0.99, 
-    step_size_min_amp::Real=1.0, peakfinder_σ::Real=2.0, peakfinder_threshold::Real=10.0
-)
-    # Start with a big window where the noise peak is included
-    min_amp = initial_min_amp
-    max_quantile = initial_max_quantile
-    max_amp = quantile(amps, max_quantile)
-    bin_width = get_friedman_diaconis_bin_width(filter(in(quantile(amps, 0.01)..quantile(amps, 0.9)), amps))
-
-    # Initial peak search
-    h_uncal = fit(Histogram, amps, min_amp:bin_width:max_amp)
-    h_decon, peakpos = peakfinder(h_uncal, σ=peakfinder_σ, backgroundRemove=true, threshold=peakfinder_threshold)
-
-    num_peaks = length(peakpos)
-
-    # Determine the noise peak position
-    peakpos_idxs = StatsBase.binindex.(Ref(h_decon), peakpos)
-    cts_peakpos = h_decon.weights[peakpos_idxs]
-    noise_peak_pos = peakpos[argmax(cts_peakpos)]
-
-    # helper function
-    function is_within_range(x0, x_list, range=0.5)
-        for x in x_list
-            if abs(x - x0) <= range
-                return true
-            end
-        end
-        return false
-    end
-
-    # Adjust min_amp to exclude the noise peak
-    while is_within_range(noise_peak_pos, peakpos)
-        min_amp += step_size_min_amp
-
-        h_uncal = fit(Histogram, amps, min_amp:bin_width:max_amp)
-        h_decon, peakpos = peakfinder(h_uncal, σ=peakfinder_σ, backgroundRemove=true, threshold=peakfinder_threshold)
-        @debug("Current peak positions: ", peakpos)
-
-        num_peaks = length(peakpos)
-
-        # Safety check to avoid infinite loops
-        if min_amp >= 50
-            @error("Unable to exclude noise peak within reasonable min_amp range.")
-        end
-    end
-
-    # If more than two peaks are found, reduce max_quantile to find exactly two peaks
-    if num_peaks > 2
-        @debug("Found more than 2 peaks. Reducing max range. Currently: quantile $max_quantile")
-
-        while num_peaks != 2
-            max_quantile -= 0.01
-            max_amp = quantile(amps, max_quantile)
-
-            h_uncal = fit(Histogram, amps, min_amp:bin_width:max_amp)
-            h_decon, peakpos = peakfinder(h_uncal, σ=peakfinder_σ, backgroundRemove=true, threshold=peakfinder_threshold)
-
-            num_peaks = length(peakpos)
-
-            # Safety check to avoid infinite loops
-            if max_quantile <= 0.5
-                @error("Unable to find exactly two peaks within reasonable quantile range.")
-            end
-        end
-    end
-
-    return h_uncal, peakpos
-end
-
-
-
->>>>>>> 1bf83178
 function find_peaks(
     amps::Vector{<:Real}; initial_min_amp::Real=1.0, initial_max_quantile::Real=0.99, 
     peakfinder_σ::Real=2.0, peakfinder_threshold::Real=10.0
@@ -190,25 +105,7 @@
             # If σ can't increase further, reduce threshold
             println("Adjusting peakfinder_threshold: ", peakfinder_threshold)
             peakfinder_threshold -= 1.0
-<<<<<<< HEAD
             peakfinder_σ = 2.0  # Reset σ for new threshold
-=======
-            
-            # Safety check to avoid threshold becoming too low
-            if peakfinder_threshold < 3.0
-                @error("Unable to find more than one peak within reasonable quantile range.")
-            end
-
-            # Reset σ to its initial value after adjusting threshold
-            peakfinder_σ = 1.0
-        end
-
-        # Safety check to avoid infinite loops
-        if peakfinder_σ >= 5.0 && peakfinder_threshold < 3.0
-            @error("Unable to find more than one peak within reasonable quantile range.")
-        end
-    end
->>>>>>> 1bf83178
 
             # Safety check to avoid lowering threshold too much
             if peakfinder_threshold < 2.0
@@ -216,7 +113,6 @@
             end
         end
 
-<<<<<<< HEAD
         # Find peaks with updated parameters
         h_decon, peakpos = peakfinder(h_uncal, σ=peakfinder_σ, backgroundRemove=true, threshold=peakfinder_threshold)
         filter!(x -> x >= first_pe_peak_pos, peakpos)
@@ -225,25 +121,6 @@
         # Safety check to avoid infinite loops
         if peakfinder_σ >= 10.0 && peakfinder_threshold < 2.0
             error("Unable to find two peaks within reasonable quantile range.")
-=======
-    # If more than two peaks are found, reduce max_quantile to find exactly two peaks
-    if num_peaks > 2
-        @debug("Found more than 2 peaks. Reducing max range. Currently: quantile $max_quantile")
-
-        while num_peaks != 2
-            max_quantile -= 0.01
-            max_amp = quantile(amps, max_quantile)
-
-            h_uncal = fit(Histogram, amps, min_amp:bin_width:max_amp)
-            h_decon, peakpos = peakfinder(h_uncal, σ=peakfinder_σ, backgroundRemove=true, threshold=peakfinder_threshold)
-
-            num_peaks = length(peakpos)
-
-            # Safety check to avoid infinite loops
-            if max_quantile <= 0.5
-                @error("Unable to find exactly two peaks within reasonable quantile range.")
-            end
->>>>>>> 1bf83178
         end
     end
 
