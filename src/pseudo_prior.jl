function get_standard_pseudo_prior(h::Histogram, ps::NamedTuple{(:peak_pos, :peak_fwhm, :peak_sigma, :peak_counts, :bin_width, :mean_background, :mean_background_step, :mean_background_std), NTuple{8, T}}, fit_func::Symbol; low_e_tail::Bool=true, fixed_position::Bool=false) where T<:Real
    pprior_base = NamedTupleDist(
<<<<<<< HEAD
        μ = ifelse(fixed_position, ConstValueDist(ps.peak_pos), Normal(ps.peak_pos, 5*ps.peak_sigma)),
        σ = weibull_from_mx(ps.peak_sigma, 2*ps.peak_sigma),
        n = weibull_from_mx(ps.peak_counts, 2*ps.peak_counts),
=======
        μ = ifelse(fixed_position, ConstValueDist(ps.peak_pos), Normal(ps.peak_pos, 0.2*ps.peak_sigma)),
        σ = weibull_from_mx(ps.peak_sigma, 1.5*ps.peak_sigma),
        n = weibull_from_mx(ps.peak_counts, 1.5*ps.peak_counts),
        step_amplitude = weibull_from_mx(ps.mean_background_step, ps.mean_background_step + 5*ps.mean_background_std),
>>>>>>> 64524fe2
        skew_fraction = ifelse(low_e_tail, truncated(weibull_from_mx(0.002, 0.008), 0.0, 0.5), ConstValueDist(0.0)),
        skew_width = ifelse(low_e_tail, weibull_from_mx(ps.peak_sigma/ps.peak_pos, 2*ps.peak_sigma/ps.peak_pos), ConstValueDist(1.0)),
        background = weibull_from_mx(ps.mean_background, ps.mean_background + 5*ps.mean_background_std),
        )
    pprior_step = NamedTupleDist(step_amplitude = weibull_from_mx(ps.mean_background_step, ps.mean_background_step + 5*ps.mean_background_std),)
    if fit_func == :gamma_def
        return merge(pprior_base, pprior_step)
    elseif fit_func == :gamma_bckFlat
        return pprior_base
    elseif fit_func == :gamma_tails || fit_func == :gamma_tails_bckFlat
        pprior_tails = merge(pprior_base, NamedTupleDist(
            skew_fraction_highE = ifelse(low_e_tail, truncated(weibull_from_mx(0.01, 0.05), 0.0, 0.1), ConstValueDist(0.0)),
            skew_width_highE = ifelse(low_e_tail, weibull_from_mx(0.001, 1e-2), ConstValueDist(1.0)),)
            )
        if fit_func == :gamma_tails
            return merge(pprior_tails, pprior_step)
        else
            return pprior_tails
        end
    else
        window_left = ps.peak_pos - minimum(h.edges[1])
        window_right = maximum(h.edges[1]) - ps.peak_pos
        return merge(pprior_base, pprior_step,
        if fit_func == :gamma_bckSlope
            NamedTupleDist(
            background_slope = ifelse(ps.mean_background < 5, ConstValueDist(0), 
            truncated(Normal(0, 0.1*ps.mean_background_std / (window_left + window_right)), - ps.mean_background / window_right, 0)),
            )
        elseif fit_func ==:gamma_bckExp
            NamedTupleDist(background_exp = weibull_from_mx(3e-2, 5e-2))
        end
        )
    end
end

function get_pseudo_prior(h::Histogram, ps::NamedTuple{(:peak_pos, :peak_fwhm, :peak_sigma, :peak_counts, :bin_width, :mean_background, :mean_background_step, :mean_background_std), NTuple{8, T}}, fit_func::Symbol; pseudo_prior::NamedTupleDist=NamedTupleDist(empty = true), kwargs...) where T<:Real
    standard_pseudo_prior = get_standard_pseudo_prior(h, ps, fit_func; kwargs...)
    # use standard priors in case of no overwrites given
    if !(:empty in keys(pseudo_prior))
        # check if input overwrite prior has the same fields as the standard prior set
        @assert all(f -> f in keys(standard_pseudo_prior), keys(pseudo_prior)) "Pseudo priors can only have $(keys(standard_pseudo_prior)) as fields."
        # replace standard priors with overwrites
        pseudo_prior = merge(standard_pseudo_prior, pseudo_prior)
    else
        # take standard priors as pseudo priors with overwrites
        pseudo_prior = standard_pseudo_prior    
    end
    return pseudo_prior
end<|MERGE_RESOLUTION|>--- conflicted
+++ resolved
@@ -1,15 +1,8 @@
 function get_standard_pseudo_prior(h::Histogram, ps::NamedTuple{(:peak_pos, :peak_fwhm, :peak_sigma, :peak_counts, :bin_width, :mean_background, :mean_background_step, :mean_background_std), NTuple{8, T}}, fit_func::Symbol; low_e_tail::Bool=true, fixed_position::Bool=false) where T<:Real
     pprior_base = NamedTupleDist(
-<<<<<<< HEAD
-        μ = ifelse(fixed_position, ConstValueDist(ps.peak_pos), Normal(ps.peak_pos, 5*ps.peak_sigma)),
-        σ = weibull_from_mx(ps.peak_sigma, 2*ps.peak_sigma),
-        n = weibull_from_mx(ps.peak_counts, 2*ps.peak_counts),
-=======
         μ = ifelse(fixed_position, ConstValueDist(ps.peak_pos), Normal(ps.peak_pos, 0.2*ps.peak_sigma)),
         σ = weibull_from_mx(ps.peak_sigma, 1.5*ps.peak_sigma),
         n = weibull_from_mx(ps.peak_counts, 1.5*ps.peak_counts),
-        step_amplitude = weibull_from_mx(ps.mean_background_step, ps.mean_background_step + 5*ps.mean_background_std),
->>>>>>> 64524fe2
         skew_fraction = ifelse(low_e_tail, truncated(weibull_from_mx(0.002, 0.008), 0.0, 0.5), ConstValueDist(0.0)),
         skew_width = ifelse(low_e_tail, weibull_from_mx(ps.peak_sigma/ps.peak_pos, 2*ps.peak_sigma/ps.peak_pos), ConstValueDist(1.0)),
         background = weibull_from_mx(ps.mean_background, ps.mean_background + 5*ps.mean_background_std),
